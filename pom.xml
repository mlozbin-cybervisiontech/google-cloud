<?xml version="1.0" encoding="UTF-8"?>
<!--
  ~ Copyright © 2016-2018 Cask Data, Inc.
  ~
  ~ Licensed under the Apache License, Version 2.0 (the "License"); you may not
  ~ use this file except in compliance with the License. You may obtain a copy of
  ~ the License at
  ~
  ~ http://www.apache.org/licenses/LICENSE-2.0
  ~
  ~ Unless required by applicable law or agreed to in writing, software
  ~ distributed under the License is distributed on an "AS IS" BASIS, WITHOUT
  ~ WARRANTIES OR CONDITIONS OF ANY KIND, either express or implied. See the
  ~ License for the specific language governing permissions and limitations under
  ~ the License.
  -->
<project xmlns="http://maven.apache.org/POM/4.0.0" xmlns:xsi="http://www.w3.org/2001/XMLSchema-instance" xsi:schemaLocation="http://maven.apache.org/POM/4.0.0 http://maven.apache.org/xsd/maven-4.0.0.xsd">
  <modelVersion>4.0.0</modelVersion>

  <groupId>co.cask</groupId>
  <artifactId>google-cloud</artifactId>
  <version>0.12.0-SNAPSHOT</version>
  <name>Google Cloud Plugins</name>
  <packaging>jar</packaging>
  <description>Plugins for Google Big Query</description>
  <url>http://github.com/cask-solutions/google-bigquery</url>

  <licenses>
    <license>
      <name>The Apache Software License, Version 2.0</name>
      <url>http://www.apache.org/licenses/LICENSE-2.0.txt</url>
      <distribution>repo</distribution>
      <comments>A business-friendly OSS license</comments>
    </license>
  </licenses>

  <developers>
    <developer>
      <name>Cask Data, Inc.</name>
      <email>cask-dev@googlegroups.com</email>
      <organization>Cask Data, Inc.</organization>
      <organizationUrl>http://cask.co</organizationUrl>
    </developer>
  </developers>

  <scm>
    <connection>scm:git:https://github.com/cask-solutions/google-bigquery.git</connection>
    <developerConnection>scm:git:git@github.com:cask-solutions/google-bigquery.git</developerConnection>
    <url>https://github.com/cask-solutions/google-bigquery.git</url>
    <tag>HEAD</tag>
  </scm>

  <issueManagement>
    <url>https://issues.cask.co/browse/CDAP</url>
  </issueManagement>

  <properties>
    <project.build.sourceEncoding>UTF-8</project.build.sourceEncoding>
<<<<<<< HEAD
    <cdap.version>6.0.0-SNAPSHOT</cdap.version>
    <hydrator.version>2.2.0-SNAPSHOT</hydrator.version>
=======
    <cdap.version>5.1.0</cdap.version>
    <hydrator.version>2.1.1-SNAPSHOT</hydrator.version>
>>>>>>> 8e6e2418
    <guava.version>20.0</guava.version>
    <slf4j.version>1.7.5</slf4j.version>
    <junit.version>4.12</junit.version>
    <hadoop.version>2.8.0</hadoop.version>
    <bigquery.connector.hadoop2.version>0.13.1-hadoop2</bigquery.connector.hadoop2.version>
    <google.cloud.bigquery.version>1.36.0</google.cloud.bigquery.version>
    <google.cloud.spanner.version>0.53.0-beta</google.cloud.spanner.version>
    <spark.version>1.6.1</spark.version>
    <google.cloud.speech.version>0.54.0-beta</google.cloud.speech.version>
    <google.protobuf.java.version>3.4.0</google.protobuf.java.version>
    <google.cloud.pubsub.version>1.36.0</google.cloud.pubsub.version>
    <avro.version>1.7.7</avro.version>
    <jackson.core.version>2.8.11.1</jackson.core.version>
  </properties>

  <repositories>
    <repository>
      <id>sonatype</id>
      <url>https://oss.sonatype.org/content/groups/public</url>
    </repository>
    <repository>
      <id>sonatype-snapshots</id>
      <url>https://oss.sonatype.org/content/repositories/snapshots</url>
    </repository>
  </repositories>

  <pluginRepositories>
    <pluginRepository>
      <id>sonatype</id>
      <url>https://oss.sonatype.org/content/groups/public</url>
    </pluginRepository>
  </pluginRepositories>

  <dependencies>
    <dependency>
      <groupId>org.apache.avro</groupId>
      <artifactId>avro</artifactId>
      <version>${avro.version}</version>
    </dependency>
    <dependency>
      <groupId>co.cask.cdap</groupId>
      <artifactId>cdap-formats</artifactId>
      <version>${cdap.version}</version>
      <exclusions>
        <exclusion>
          <groupId>org.apache.avro</groupId>
          <artifactId>avro</artifactId>
        </exclusion>
      </exclusions>
    </dependency>
    <dependency>
      <groupId>co.cask.cdap</groupId>
      <artifactId>cdap-api</artifactId>
      <version>${cdap.version}</version>
      <scope>provided</scope>
    </dependency>
    <dependency>
      <groupId>co.cask.cdap</groupId>
      <artifactId>cdap-etl-api</artifactId>
      <version>${cdap.version}</version>
      <scope>provided</scope>
    </dependency>
    <dependency>
      <groupId>co.cask.cdap</groupId>
      <artifactId>cdap-etl-proto</artifactId>
      <version>${cdap.version}</version>
      <scope>provided</scope>
    </dependency>
    <dependency>
      <groupId>co.cask.cdap</groupId>
      <artifactId>cdap-etl-batch</artifactId>
      <version>${cdap.version}</version>
      <scope>provided</scope>
    </dependency>
    <dependency>
      <groupId>co.cask.hydrator</groupId>
      <artifactId>format-common</artifactId>
      <version>${hydrator.version}</version>
    </dependency>
    <dependency>
      <groupId>co.cask.hydrator</groupId>
      <artifactId>hydrator-common</artifactId>
      <version>${hydrator.version}</version>
    </dependency>
    <dependency>
      <groupId>com.google.guava</groupId>
      <artifactId>guava</artifactId>
      <version>${guava.version}</version>
    </dependency>
    <dependency>
      <groupId>com.google.cloud.bigdataoss</groupId>
      <artifactId>bigquery-connector</artifactId>
      <version>${bigquery.connector.hadoop2.version}</version>
    </dependency>
    <dependency>
      <groupId>com.google.cloud</groupId>
      <artifactId>google-cloud-bigquery</artifactId>
      <version>${google.cloud.bigquery.version}</version>
    </dependency>
    <dependency>
      <groupId>com.google.cloud</groupId>
      <artifactId>google-cloud-spanner</artifactId>
      <version>${google.cloud.spanner.version}</version>
    </dependency>
    <dependency>
      <groupId>org.apache.hadoop</groupId>
      <artifactId>hadoop-common</artifactId>
      <version>${hadoop.version}</version>
      <scope>provided</scope>
      <exclusions>
        <exclusion>
          <groupId>com.google.protobuf</groupId>
          <artifactId>protobuf-java</artifactId>
        </exclusion>
        <exclusion>
          <groupId>commons-logging</groupId>
          <artifactId>commons-logging</artifactId>
        </exclusion>
        <exclusion>
          <groupId>log4j</groupId>
          <artifactId>log4j</artifactId>
        </exclusion>
        <exclusion>
          <groupId>org.slf4j</groupId>
          <artifactId>slf4j-log4j12</artifactId>
        </exclusion>
        <exclusion>
          <groupId>org.apache.avro</groupId>
          <artifactId>avro</artifactId>
        </exclusion>
        <exclusion>
          <groupId>org.apache.zookeeper</groupId>
          <artifactId>zookeeper</artifactId>
        </exclusion>
        <exclusion>
          <artifactId>guava</artifactId>
          <groupId>com.google.guava</groupId>
        </exclusion>
        <exclusion>
          <artifactId>jersey-core</artifactId>
          <groupId>com.sun.jersey</groupId>
        </exclusion>
        <exclusion>
          <artifactId>jersey-json</artifactId>
          <groupId>com.sun.jersey</groupId>
        </exclusion>
        <exclusion>
          <artifactId>jersey-server</artifactId>
          <groupId>com.sun.jersey</groupId>
        </exclusion>
        <exclusion>
          <artifactId>servlet-api</artifactId>
          <groupId>javax.servlet</groupId>
        </exclusion>
        <exclusion>
          <groupId>org.mortbay.jetty</groupId>
          <artifactId>jetty</artifactId>
        </exclusion>
        <exclusion>
          <groupId>org.mortbay.jetty</groupId>
          <artifactId>jetty-util</artifactId>
        </exclusion>
        <exclusion>
          <artifactId>jasper-compiler</artifactId>
          <groupId>tomcat</groupId>
        </exclusion>
        <exclusion>
          <artifactId>jasper-runtime</artifactId>
          <groupId>tomcat</groupId>
        </exclusion>
        <exclusion>
          <artifactId>jsp-api</artifactId>
          <groupId>javax.servlet.jsp</groupId>
        </exclusion>
        <exclusion>
          <artifactId>slf4j-api</artifactId>
          <groupId>org.slf4j</groupId>
        </exclusion>
      </exclusions>
    </dependency>
    <dependency>
      <groupId>org.apache.hadoop</groupId>
      <artifactId>hadoop-mapreduce-client-core</artifactId>
      <version>${hadoop.version}</version>
      <scope>provided</scope>
      <exclusions>
        <exclusion>
          <groupId>com.google.protobuf</groupId>
          <artifactId>protobuf-java</artifactId>
        </exclusion>
        <exclusion>
          <groupId>org.slf4j</groupId>
          <artifactId>slf4j-log4j12</artifactId>
        </exclusion>
        <exclusion>
          <groupId>org.apache.avro</groupId>
          <artifactId>avro</artifactId>
        </exclusion>
      </exclusions>
    </dependency>
    <dependency>
      <groupId>com.google.cloud</groupId>
      <artifactId>google-cloud-speech</artifactId>
      <version>${google.cloud.speech.version}</version>
    </dependency>
    <dependency>
      <groupId>com.google.protobuf</groupId>
      <artifactId>protobuf-java</artifactId>
      <version>${google.protobuf.java.version}</version>
    </dependency>
    <dependency>
      <groupId>com.google.cloud</groupId>
      <artifactId>google-cloud-pubsub</artifactId>
      <version>${google.cloud.pubsub.version}</version>
    </dependency>
    <dependency>
      <groupId>org.apache.avro</groupId>
      <artifactId>avro-mapred</artifactId>
      <classifier>hadoop2</classifier>
      <version>${avro.version}</version>
    </dependency>
    <dependency>
      <groupId>com.fasterxml.jackson.core</groupId>
      <artifactId>jackson-databind</artifactId>
      <version>${jackson.core.version}</version>
    </dependency>
    <dependency>
      <groupId>org.slf4j</groupId>
      <artifactId>slf4j-api</artifactId>
      <version>${slf4j.version}</version>
      <scope>provided</scope>
    </dependency>
    <dependency>
      <groupId>org.slf4j</groupId>
      <artifactId>jcl-over-slf4j</artifactId>
      <version>${slf4j.version}</version>
    </dependency>
    <dependency>
      <groupId>co.cask.cdap</groupId>
      <artifactId>hydrator-test</artifactId>
      <version>${cdap.version}</version>
      <scope>test</scope>
    </dependency>
    <dependency>
      <groupId>co.cask.cdap</groupId>
      <artifactId>cdap-unit-test</artifactId>
      <version>${cdap.version}</version>
      <scope>test</scope>
      <exclusions>
        <exclusion>
          <groupId>org.apache.hive</groupId>
          <artifactId>hive-exec</artifactId>
        </exclusion>
        <exclusion>
          <groupId>co.cask.cdap</groupId>
          <artifactId>cdap-explore-jdbc</artifactId>
        </exclusion>
      </exclusions>
    </dependency>
    <dependency>
      <groupId>junit</groupId>
      <artifactId>junit</artifactId>
      <version>${junit.version}</version>
    </dependency>
    <dependency>
      <groupId>org.apache.spark</groupId>
      <artifactId>spark-streaming_2.10</artifactId>
      <version>${spark.version}</version>
    </dependency>
    <dependency>
      <groupId>org.apache.spark</groupId>
      <artifactId>spark-core_2.10</artifactId>
      <version>${spark.version}</version>
      <scope>provided</scope>
      <exclusions>
        <exclusion>
          <groupId>org.slf4j</groupId>
          <artifactId>slf4j-log4j12</artifactId>
        </exclusion>
        <exclusion>
          <groupId>log4j</groupId>
          <artifactId>log4j</artifactId>
        </exclusion>
        <exclusion>
          <groupId>org.apache.hadoop</groupId>
          <artifactId>hadoop-client</artifactId>
        </exclusion>
        <exclusion>
          <groupId>com.esotericsoftware.reflectasm</groupId>
          <artifactId>reflectasm</artifactId>
        </exclusion>
        <exclusion>
          <groupId>org.apache.curator</groupId>
          <artifactId>curator-recipes</artifactId>
        </exclusion>
        <exclusion>
          <groupId>org.tachyonproject</groupId>
          <artifactId>tachyon-client</artifactId>
        </exclusion>
        <exclusion>
          <groupId>org.scala-lang</groupId>
          <artifactId>scala-compiler</artifactId>
        </exclusion>
        <exclusion>
          <groupId>org.eclipse.jetty.orbit</groupId>
          <artifactId>javax.servlet</artifactId>
        </exclusion>
        <exclusion>
          <groupId>net.java.dev.jets3t</groupId>
          <artifactId>jets3t</artifactId>
        </exclusion>
      </exclusions>
    </dependency>
    <!-- Start: dependency for Google PubSub Streaming Source -->
    <dependency>
      <groupId>org.apache.bahir</groupId>
      <artifactId>spark-streaming-pubsub_2.11</artifactId>
      <version>2.2.1</version>
    </dependency>
    <!-- End: dependency for Google PubSub Streaming Source -->
  </dependencies>

  <build>
    <plugins>
      <plugin>
        <groupId>org.apache.maven.plugins</groupId>
        <artifactId>maven-checkstyle-plugin</artifactId>
        <version>2.17</version>
        <executions>
          <execution>
            <id>validate</id>
            <phase>process-test-classes</phase>
            <configuration>
              <configLocation>checkstyle.xml</configLocation>
              <suppressionsLocation>suppressions.xml</suppressionsLocation>
              <encoding>UTF-8</encoding>
              <consoleOutput>true</consoleOutput>
              <failsOnError>true</failsOnError>
              <includeTestSourceDirectory>true</includeTestSourceDirectory>
            </configuration>
            <goals>
              <goal>check</goal>
            </goals>
          </execution>
        </executions>
        <dependencies>
          <dependency>
            <groupId>com.puppycrawl.tools</groupId>
            <artifactId>checkstyle</artifactId>
            <version>6.19</version>
          </dependency>
        </dependencies>
      </plugin>

      <plugin>
        <groupId>org.apache.maven.plugins</groupId>
        <artifactId>maven-compiler-plugin</artifactId>
        <version>3.1</version>
        <configuration>
          <source>1.8</source>
          <target>1.8</target>
        </configuration>
      </plugin>

      <plugin>
        <groupId>net.alchim31.maven</groupId>
        <artifactId>scala-maven-plugin</artifactId>
        <version>3.2.2</version>
        <configuration>
          <args>
            <arg>-target:jvm-1.7</arg>
          </args>
        </configuration>
        <executions>
          <execution>
            <id>scala-add-source</id>
            <goals>
              <goal>add-source</goal>
            </goals>
          </execution>
          <execution>
            <id>scala-compile</id>
            <!-- Needs to be before the compile phase -->
            <phase>process-resources</phase>
            <goals>
              <goal>compile</goal>
            </goals>
          </execution>
          <execution>
            <id>scala-test-compile</id>
            <!-- Needs to be before the test-compile phase -->
            <phase>process-test-resources</phase>
            <goals>
              <goal>testCompile</goal>
            </goals>
          </execution>
        </executions>
      </plugin>

      <plugin>
        <groupId>org.apache.maven.plugins</groupId>
        <artifactId>maven-surefire-plugin</artifactId>
        <version>2.14.1</version>
        <configuration>
          <argLine>-Xmx512m</argLine>
          <systemPropertyVariables>
            <java.io.tmpdir>${project.build.directory}</java.io.tmpdir>
          </systemPropertyVariables>
          <includes>
            <include>**/*TestSuite.java</include>
            <include>**/Test*.java</include>
            <include>**/*Test.java</include>
            <include>**/*TestCase.java</include>
          </includes>
        </configuration>
      </plugin>

      <plugin>
        <groupId>org.apache.felix</groupId>
        <artifactId>maven-bundle-plugin</artifactId>
        <version>3.5.1</version>
        <extensions>true</extensions>
        <configuration>
          <instructions>
            <Embed-Dependency>*;inline=false;scope=compile</Embed-Dependency>
            <Embed-Transitive>true</Embed-Transitive>
            <Embed-Directory>lib</Embed-Directory>
            <!--Only @Plugin classes in the export packages will be included as plugin-->
            <_exportcontents>
              co.cask.gcp.*;
              com.google.cloud.hadoop.*;
              org.apache.spark.streaming.pubsub*;
            </_exportcontents>
          </instructions>
        </configuration>
        <executions>
          <execution>
            <phase>package</phase>
            <goals>
              <goal>bundle</goal>
            </goals>
          </execution>
        </executions>
      </plugin>

      <plugin>
        <groupId>co.cask</groupId>
        <artifactId>cdap-maven-plugin</artifactId>
        <version>1.0.1</version>
        <configuration>
          <cdapArtifacts>
            <parent>system:cdap-data-pipeline[5.0.0,7.0.0-SNAPSHOT)</parent>
            <parent>system:cdap-data-streams[5.0.0,7.0.0-SNAPSHOT)</parent>
          </cdapArtifacts>
        </configuration>
        <executions>
          <execution>
            <id>create-artifact-config</id>
            <phase>prepare-package</phase>
            <goals>
              <goal>create-plugin-json</goal>
            </goals>
          </execution>
        </executions>
      </plugin>
    </plugins>
  </build>

  <!-- Profile for release. Includes signing of jars. -->
  <profiles>
    <profile>
      <id>release</id>
      <build>
        <plugins>
          <!-- Source JAR -->
          <plugin>
            <groupId>org.apache.maven.plugins</groupId>
            <artifactId>maven-source-plugin</artifactId>
            <version>2.2.1</version>
            <configuration>
              <excludeResources>true</excludeResources>
            </configuration>
            <executions>
              <execution>
                <id>attach-sources</id>
                <phase>package</phase>
                <goals>
                  <goal>jar-no-fork</goal>
                </goals>
              </execution>
            </executions>
          </plugin>

          <!-- Javadoc jar -->
          <plugin>
            <groupId>org.apache.maven.plugins</groupId>
            <artifactId>maven-javadoc-plugin</artifactId>
            <version>2.9.1</version>
            <configuration>
              <links>
                <link>http://download.oracle.com/javase/${jee.version}/docs/api/</link>
              </links>
              <doctitle>${project.name} ${project.version}</doctitle>
              <bottom>
                <![CDATA[Copyright &#169; {currentYear} <a href="http://cask.co" target="_blank">Cask Data, Inc.</a> Licensed under the <a href="http://www.apache.org/licenses/LICENSE-2.0" target="_blank">Apache License, Version 2.0</a>.]]>
              </bottom>
            </configuration>
            <executions>
              <execution>
                <id>attach-javadoc</id>
                <phase>package</phase>
                <goals>
                  <goal>jar</goal>
                </goals>
              </execution>
            </executions>
          </plugin>

          <plugin>
            <groupId>org.apache.maven.plugins</groupId>
            <artifactId>maven-gpg-plugin</artifactId>
            <version>1.5</version>
            <configuration>
              <passphrase>${gpg.passphrase}</passphrase>
              <useAgent>${gpg.useagent}</useAgent>
            </configuration>
            <executions>
              <execution>
                <goals>
                  <goal>sign</goal>
                </goals>
              </execution>
            </executions>
          </plugin>

          <plugin>
            <groupId>org.apache.maven.plugins</groupId>
            <artifactId>maven-release-plugin</artifactId>
            <version>2.5.3</version>
            <configuration>
              <tag>v${releaseVersion}</tag>
              <tagNameFormat>v@{project.version}</tagNameFormat>
              <autoVersionSubmodules>true</autoVersionSubmodules>
              <!-- releaseProfiles configuration will actually force a Maven profile
                – the `releases` profile – to become active during the Release process. -->
              <releaseProfiles>releases</releaseProfiles>
            </configuration>
          </plugin>

          <plugin>
            <groupId>org.sonatype.plugins</groupId>
            <artifactId>nexus-staging-maven-plugin</artifactId>
            <version>1.6.2</version>
            <extensions>true</extensions>
            <configuration>
              <nexusUrl>https://oss.sonatype.org</nexusUrl>
              <serverId>sonatype.release</serverId>
              <stagingProfileId>655dc88dc770c3</stagingProfileId>
            </configuration>
          </plugin>
        </plugins>
      </build>
    </profile>
  </profiles>
</project><|MERGE_RESOLUTION|>--- conflicted
+++ resolved
@@ -56,13 +56,8 @@
 
   <properties>
     <project.build.sourceEncoding>UTF-8</project.build.sourceEncoding>
-<<<<<<< HEAD
     <cdap.version>6.0.0-SNAPSHOT</cdap.version>
     <hydrator.version>2.2.0-SNAPSHOT</hydrator.version>
-=======
-    <cdap.version>5.1.0</cdap.version>
-    <hydrator.version>2.1.1-SNAPSHOT</hydrator.version>
->>>>>>> 8e6e2418
     <guava.version>20.0</guava.version>
     <slf4j.version>1.7.5</slf4j.version>
     <junit.version>4.12</junit.version>
